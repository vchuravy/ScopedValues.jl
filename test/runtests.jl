--- conflicted
+++ resolved
@@ -140,12 +140,10 @@
         sf = ScopedFunctor(check_svals)
     end
     sf()
-<<<<<<< HEAD
     @with sval=>8 sval_float=>8.0 begin
         sf2 = ScopedFunctor{Function}(check_svals)
     end
     sf2()
-=======
 end
 
 const sval_unassigned = ScopedValue{Int}()
@@ -158,5 +156,4 @@
     @static if VERSION >= v"1.9"
     @test 0 == @allocations ScopedValues.get(sval_unassigned, nothing)
     end
->>>>>>> 6026aabf
 end